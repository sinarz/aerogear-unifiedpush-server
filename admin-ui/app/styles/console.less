/*
 * Original console.less file courtesy of liveoak project. licensed under EPL v1.0
 *
 * https://github.com/liveoak-io/liveoak/blob/c33e5b2d32c1e63da85c4cce76c18c71cbb00cc5/console/src/main/resources/app/less/console.less
 *
 * - This file contains extensions for patternfly
 * - The liveoak-specific declarations are stripped
 * - Unified Push Console specific styles should be placed into ups.less
 */

@exo: "Exo 2", sans-serif;
@fsize: 12px;
@fsizebig: 13px;

@inc: 30;
/* Main navigation colors */
@c_navlight: #ebebeb;
@c_nav: #DEDCDC;
@c_navdark: #DEDCDC - 100;

/* Side navigation colors */
@c_snavslight: #464646;
@c_snavlight: #404040;
@c_snav: #343434;
@c_snavdark: @c_snav - @inc;
@c_snavboder: #525252;
@c_snavfont: #aaaaaa;

@c_mainpane: #f5f5f5;

/* Basic color palette */
@c_white: #fff;

@c_graylight: #848484;
@c_gray: #484848;

/* these colors are originally green in liveoak console,
   for a sake of compatibility, I leave out original names */
@c_green: #00A9EC;
@c_greenxlight: lighten(@c_green, 50%);
@c_greenlight: lighten(@c_green, 35%);
@c_greenmedium: darken(@c_green, 10%);
@c_greendark: #00618A;

@c_red: #cb0000;

/* Border colors */
@c_border: #cacaca;

@images: "../img/";

/*
***********************************
          Basic elements
***********************************
*/

body {
  line-height: 1.909em;
  font-family: @exo;
  color: @c_gray;
  background-color: @c_mainpane;
  font-size: 12px;
  line-height: 1.5em;
}

a:hover {
  color: @c_green;
}

/* Code to fix the backgrounds */
html, body {
  height: 100%;
}

#lo-content-row {
  min-height: calc(~"100% - 79px");
}

#lo-content-row {
  overflow: hidden;

  > div {
    margin-bottom: -99999px;
    padding-bottom: 99999px;
  }
}

/* Basic elements */
h1, h2, h3, h4, h5, h6 {
  font-family: @exo;
  line-height: 1.3em;
  font-weight: 500;

  span {
    color: @c_graylight;
  }
}

h3, .h3 {
  font-size: 18px;
}

a {
  color: @c_green;

  &:hover, &:focus {
    color: @c_greendark;
  }

  &:focus {
    outline: 0 none;
  }
}

p {
  color: @c_gray;
  margin: 0;
  line-height: 1.4em;
  font-weight: 300;
  font-size: @fsizebig;
}

i {
  font-size: 16px;
}

.clickable {
  cursor: pointer;
}

hr {
  border-color: #ddd;
  margin-top: 15px;
  margin-bottom: 19px;
  clear: both;
}

/* Hide spinner for type="number" inputs */
input[type=number].no-spinner::-webkit-inner-spin-button,
input[type=number].no-spinner::-webkit-outer-spin-button {
  -webkit-appearance: none;
  margin: 0;
}

/*
***********************************
    LiveOak specific elements
***********************************
*/

/* Information from the top of the main content pane */
.lo-page-info {
  margin-bottom: 20px;

  p {
    color: @c_gray;
    display: inline-block;
    margin-top: 5px;
  }
}

/* Top Menu */

.navbar-pf {
  background-color: @c_green;
  border: none;

  .navbar-header {
    border: none;
  }

  .navbar-utility {

    li.dropdown > .dropdown-toggle {
      padding-left: 10px;
    }

    a.lo-user {
      border: none;
      color: @c_white !important;
      font-size: @fsizebig;
      font-size: 13px;

      &:hover {
        background-color: @c_greenmedium;
      }
    }
  }

  .navbar-primary {
    background-color: @c_navlight;
    background-image: none;
    margin-bottom: 0;
    border: solid @c_border;
    border-width: 1px 0;

    > li.dropdown.context {
      padding: 0;
      margin-top: 1px;

      a, a:hover {
        border: none;
        background-color: @c_nav;
        background-image: none;
        color: @c_navdark;
        text-align: center;

        &:hover {
          background-color: #d6d4d4;
        }
      }
    }
  }

  .navbar-brand {
    margin: 0;
    padding: 0 30px;

    h1 {
      font-size: 20px;
      margin: 0;
      line-height: 36px;
      color: @c_white;

      &:hover {
        text-decoration: underline;
      }
    }
  }
}

/* Side menu (1st column) */
.lo-sidebar {
  background-color: @c_snav;
  padding: 0;

  .dropdown {
    margin-top: 10px;

    .dropdown-toggle {
      display: block;
      font-size: 13px;
      line-height: 1em;
      font-weight: bold;
      padding: 10px 10px 12px 20px;
      color: @c_snavfont;
      background-color: @c_snavlight;
      border-color: @c_snavboder;
      border-style: solid;
      border-top-width: 1px;
      border-bottom-width: 1px;
      text-align: center;

      &:hover, &:focus, &:active {
        background-color: @c_snavslight;
        text-decoration: none;
      }

      .caret {
        float: right;
        margin-top: 3px;
        margin-left: 15px;
      }
    }

    .dropdown-menu {
      margin-top: 1px;
      width: 100%;
      text-align: center;
    }
  }

  .navbar-vertical {
    border: none;

    li {
      text-align: center;
      margin-top: 36px;

      &:first-child {
        margin-top: 32px;
      }

      a {
        font-size: 14px;
        color: @c_white;
        font-weight: bold;
        opacity: 0.5;

        &:hover, &:focus {
          text-decoration: none;
          opacity: 1;
        }

        .fa {
          display: block;
          color: inherit;
          opacity: 1;
          -webkit-opacity: inherit;
        }
      }

      &.active {
        background: url("@{images}sidebar-active.svg") no-repeat right 22px;

        a {
          opacity: 1;
          background-color: transparent;
          border: none;

          &:after {
            display: none;
          }
        }
      }
    }
  }
}

/* The main area (2rd column) */
.lo-main-pane {
  padding: 0;
  overflow: visible;

  .lo-content-area {
    padding: 0 30px 30px;
    background-color: @c_mainpane;
  }

  .lo-content-area {

    > h2 {
      margin-bottom: 15px;
    }
  }
}

/* Panel */
.panel {

  .panel-heading, .panel-body {
    padding: 1em;
  }

  .panel-heading {
    background: #fff;
    border: none;
    padding: 12px 20px 8px 20px;

    .panel-title {
      display: inline-block;
      color: @c_gray;
      font-size: 21px;
      font-weight: 500;

      a {
        color: @c_green;
      }
    }

    .edit {
      margin-left: 15px;
    }

    h3 {
      margin: 2px 0 0 0;
      display:inline;
    }

    .pull-right span {
      margin-top: 4px;
      display: inline-block;
    }

    .dropdown {
      display:inline;
      float:right;
    }

    .dropdown,
    .pull-right > a {
      margin-top: 8px;

      .dropdown-toggle {

        > b {
          display: none;
        }
      }

      .dropdown-menu {
        left: auto;
        right: 0;
        min-width: inherit;
      }
    }

    + .panel-body {
      padding-top: 2px;
    }
  }

  .dropdown,
  .pull-right > a {
    visibility: visible;
    display: inline;
  }
  &:hover .dropdown,
  &:hover .pull-right > a {
    visibility: visible;
    display: inline;
  }

  .panel-body {
    padding: 15px 20px;

    &.empty-instance {

      padding: 45px 30px;

      .fa {
        font-size: 128px;
        opacity: 0.2;
      }

      p {
        color: @c_gray;
        font-size: 20px;
        margin-bottom: 25px;
        margin-top: 5px;
      }

      .btn-lg {
        font-size: 14px;
        padding: 6px 12px;
      }
    }

    .lo-app-opts {
      margin-bottom: 0;

      li {
        display: inline-block;
        margin-right: 40px;
        font-size: 13px;
        margin-bottom: 5px;

        a, a:hover {
          color: @c_gray;
        }

        i {
          margin-right: 6px;
        }
      }
    }
  }

  legend {
    padding-top: 0;
    border-top: none;
  }

  .form-actions {
    margin-bottom: 5px;
  }
}

/*
***********************************
   Restyling basic PFly elements
***********************************
*/

/* Button group in dashboard panel header */
.lo-dashboard .btn-group {
  .btn {
    font-size: 12px;
    padding: 6px 15px 6px;
    line-height: 12px;
    box-shadow: none;
  }

  .btn-primary {
    background-color: @c_green;
    border-color: #619e6e;
    color: @c_white;
  }

  .btn-default {
    background-color: @c_white;
    background-image: none;
    border-color: #ddd;
    color: #777;
    font-weight: normal;
  }

  .btn-default:hover,
  .btn-default:focus,
  .btn-default:active,
  .btn-default.active,
  .open .dropdown-toggle.btn-default {
    background-color: #f3f3f3;
    border-color: #ccc;
    color: #555;
  }

  .btn-default:active,
  .btn-default.active {
    font-weight: bold;
    background-image: none;
    box-shadow: 0 3px 5px rgba(0, 0, 0, 0.15) inset;
    border-color: #ccc;
  }

  .btn-default:active {
    font-weight: normal;
  }
}

/* Buttons */
.btn {
  margin-left: .5em;
}

.btn-primary {
  background-color: @c_green;
  border-color: @c_greendark;
  background-image: linear-gradient(to bottom, @c_green 0%, @c_green 100%);
}

.btn-primary:hover,
.btn-primary:focus,
.btn-primary:active,
.btn-primary.active,
.open
.dropdown-toggle.btn-primary {
  background-color: @c_greenmedium;
  border-color: @c_greendark;
  background-image: none;
}

/* Breadcrumb */
.breadcrumb {
  margin: 10px 0 0 0;
  font-size: @fsize;
  padding-bottom: 0;

  a {
    font-size: @fsize;
  }
}

/* Dropdown */
.dropdown-toggle {
  .clickable;
}
.dropdown-menu {
  padding: 5px 0 4px;

  li > a {
    font-size: @fsize;
    .clickable;
  }

  li + li {
    margin-top: 1px;
  }

  li.separator {
    border-top: 1px solid #E5E5E5;
    margin-top: 4px;
    padding-top: 4px;
  }

  li > a:hover {
    background-color: @c_greenxlight;
    border-color: @c_greenlight;
  }

  > li > a:focus,
  > li > a:active {
    background-color: @c_green;
    border-color: @c_greendark;
  }

  > li.active {
    > a, > a:hover {
      background-color: @c_green !important; /* Fix in patternfly */
      color: #FFFFFF;
      border-color: @c_greendark !important; /* Fix in patternfly */
    }
  }
}

/* Forms */
.form-control {

  font-size: 12px;

  &:focus, &:hover {
    border-color: @c_green;
  }

  &:focus {
    box-shadow: 0 1px 1px rgba(0, 0, 0, 0.075) inset, 0 0 8px @c_greenlight;
  }
}

/* Grid */
.row {
  margin-left: 0;
  margin-right: 0;
}

/* Fix for user icon in main nav */
.navbar-pf .navbar-utility {
  li.dropdown > .dropdown-toggle .pficon-user {
    position: static;
  }
  > .open > a:focus,
  > .open > a {
    background: @c_greenmedium;
  }
}

/* Notifications/Alerts */

.alert {
  line-height: 1.5em;
  padding: 9px 10px 9px 34px;

  &:before {
    font-size: 20px;
    position: absolute;
    left: 7px;
    top: 7px;

    font-family: 'PatternFlyIcons-webfont';
    /* Better Font Rendering =========== */
    -webkit-font-smoothing: antialiased;
    -moz-osx-font-smoothing: grayscale;

    &.alert-success {
      color: #57a81c;
      content: "\e602";
    }

    &.alert-danger {
      color: #fff;
      content: "\e608";
      z-index: 2;
    }
  }

  &.alert-danger div:before {
    color: #c90813;
    content: "\e609";
    z-index: 1;
    position: absolute;
    left: 7px;
    top: 9px;
    font-family: 'PatternFlyIcons-webfont';
    line-height: 1;
    font-size: 20px;
  }
}



.feedback-aligner {
  position: fixed;
  top: 1.5em;
  text-align: center;
  width: 100%;
  height: 0;
  z-index: 1060;

  .alert {
    width: 500px;
    margin: 0 auto;
  }
}

.help-block {
  margin-bottom: 0;
}

/* Modal */

.modal-content {
  position: relative;

  .modal-body {
    padding: 0;
    margin: 20px;

    p {
      font-size: 12px;
      display: block;
      line-height: 1.2em;
      margin-bottom: 8px;

      &:last-child {
        margin-bottom: 0;
      }

      &.primary-message {
        font-weight: bold;
      }
    }

    .form-group:last-child {
      margin-bottom: 0;
    }

    fieldset {
      margin-bottom: 0;
    }

    legend {
      border-top: none;
      padding-top: 0;
    }

    label {
      text-align: right;
      font-weight: normal;
    }

    .bootstrap-select:not([class*="span"]):not([class*="col-"]):not([class*="form-control"]) {
      /*    	width: 100%;*/
    }

    + .modal-footer {
      margin-top: 0;
    }
  }

  .steps {
    position: absolute;
    bottom: 22px;
    margin-left: 20px;
    color: @c_graylight;
  }
}


<<<<<<< HEAD
=======
/* Tip panel */

.ups-tip-panel {
  border: 1px solid #fddbb1;
  background-color: #fff5dd;
  padding: 12px;
}

.ups-tip-panel h2 {
  width: 100%;
  margin-top: 4px;
  font-size: 14px;
  font-weight: bold;
  color: #f67200;
  margin-bottom: 6px;
  display: inline-block;
  border-bottom: 1px solid #fddbb1;
  padding-bottom: 4px;
}

.ups-tip-panel a.dropdown-toggle {
  color: inherit;
}

div.ups-tip-panel-body .dropdown a {
  margin-left: 0;
}

a.ups-tip-panel-link {
  margin-right: 12px;
  font-weight: normal;
  color: inherit;
  text-decoration: underline;
}

.ups-tip-panel .dropdown {
  color: inherit;
}

.ups-tip-panel-body {
  padding-left: 100px;
  width: 100%;
  float: right;
}

.ups-tip-panel-illustration {
  position: absolute;
  height: 100px;
  width: 100px;
  text-align: center;
  background-repeat: no-repeat;
  background-position: center;
  background-image: url('@{images}tip-sending_notifications.png');
}

.ups-tip-panel table tr td:first-child {
  padding-right: 12px;
  text-align: right;
}

.ups-tip-panel table tr td:last-child {
  font-weight: bold;
}

.ups-code-block {
  overflow: scroll;
  width: 100%;
  pre {
    padding: 0;
    code {
      font-family: monospace;
      white-space: pre;
      background-color: #555 !important;
      font-size: 12px;
      line-height: 15px;
      border-left: 2px solid #111;
      color: #eee;
    }
  }
}

.ups-panel-details table tr td:first-child {
  padding-right: 12px;
  text-align: right;
}

.ups-panel-details table tr td:last-child {
  font-weight: bold;
}

.ups-panel-details h3 {
  border-bottom: 1px solid #f2f2f2;
  padding-bottom: 6px;
}


.ups-panel-variants {

  .panel-heading {
    background-repeat: no-repeat;
    background-position: 24px center;
    padding-left: 64px;

    .pull-right {
      margin-top: 12px;
      margin-right: 34px;
    }

    strong {
      font-size: 14px;
    }

    h2 {
      margin-top: 10px;
    }
  }

  &.android {
    .panel-heading {
      background-image: url('@{images}platform-android.png');
    }
  }

  &.ios {
    .panel-heading {
      background-image: url('@{images}platform-ios.png');
    }
  }

  &.chrome {
    .panel-heading {
      background-image: url('@{images}platform-chrome.png');
    }
  }

  & > ul > li {
    padding: 8px 24px;
  }

  .dropdown-toggle {
    margin-left: 12px;
  }

  ul > li > a:first-child {
    width: 150px;
    max-width: 200px;
    padding-right: 12px;
    display: inline-block;
  }
}

.ups-panel-installations {
  padding: 24px;
}

.ups-panel-installations input[type="search"] {
  border-radius: 14px;
}

.ups-toggle-box {
  padding: 24px;
}

.ups-installations {
  width: 100%;
}

tr.collapse.in {
  display: table-row;
}

.ups-installation-detail {
  width: 100%;
  margin-left: 30px;
}

.ups-installation-detail td {
  padding-left: 5px;
}

.ups-installation-detail td:first-child {
  text-align: right;
  color: #bbb;
}

.dashboard, .dashboard i {
  font-size: 38px;
}

.active-apps {
  color: #f0888b;
}

.notifications {
  color: #51b5af;
}

.installations {
  color: #f1b512;
}

/* Details panel */

.ups-panel-details table tr td {
	padding-right: 12px;
}

.ups-panel-details table tr td:first-child {
	min-width: 64px;
}

.ups-panel-details table tr td:first-child {
	text-align: right;
}

.ups-panel-details h3 {
	border-bottom: 1px solid #f2f2f2;
	padding-bottom: 6px;
}

.expand {
  width: 100%;
}

.ups-toggle-box, .ups-padding-box {
	padding: 24px;
}

.topcoat-switch {
  z-index: 2;
  position: relative;
  display: inline-block;
  padding: 0 1.25rem;
  border-radius: 26px;
  border: 1px solid #a5a8a8;
  overflow: hidden;
  width: 8rem;
  -webkit-box-sizing: border-box;
  -moz-box-sizing: border-box;
  -ms-box-sizing: border-box;
  box-sizing: border-box;
}
.topcoat-switch__input {
  position: absolute;
  overflow: hidden;
  clip: rect(0 0 0 0);
  margin: 0;
  padding: 0;
  border: 0;
  //    -ms-filter: "progid:DXImageTransform.Microsoft.Alpha(Opacity=0.1)";
  //    filter: alpha(opacity=0.1);
  opacity: 0.001;
}
.topcoat-switch__toggle,
.button {
  position: relative;
  display: inline-block;
  vertical-align: top;
  padding: 0;
  margin: 0;
  font: inherit;
  color: inherit;
  background: transparent;
  border: none;
  cursor: default;
  -webkit-box-sizing: border-box;
  -moz-box-sizing: border-box;
  -ms-box-sizing: border-box;
  box-sizing: border-box;
  -webkit-background-clip: padding-box;
  -moz-background-clip: padding-box;
  background-clip: padding-box;
  -webkit-user-select: none;
  -moz-user-select: none;
  -ms-user-select: none;
  user-select: none;
  -o-text-overflow: ellipsis;
  -ms-text-overflow: ellipsis;
  text-overflow: ellipsis;
  white-space: nowrap;
}
.topcoat-switch__toggle {
  line-height: 3rem;
  height: 3rem;
  width: 4rem;
  border-radius: 25px;
  color: #454545;
  text-shadow: 0 1px #666;
  background-color: #fff;
  border: 1px solid #a5a8a8;
  margin-left: -1.4rem;
  margin-bottom: -1px;
  margin-top: -1px;
  -webkit-box-shadow: inset 0 1px #fff;
  box-shadow: inset 0 1px #fff;
  -webkit-transition: margin-left 0.05s ease-in-out;
  -moz-transition: margin-left 0.05s ease-in-out;
  -o-transition: margin-left 0.05s ease-in-out;
  -ms-transition: margin-left 0.05s ease-in-out;
  transition: margin-left 0.05s ease-in-out;
}
.topcoat-switch__input:checked + .topcoat-switch__toggle {
  margin-left: 2.7rem;
}
.topcoat-switch__toggle:before,
.topcoat-switch__toggle:after {
  position: absolute;
  width: 5rem;
  z-index: -1;
  -webkit-box-sizing: border-box;
  -moz-box-sizing: border-box;
  -ms-box-sizing: border-box;
  box-sizing: border-box;
}
.topcoat-switch__toggle:before {
  content: 'ON';
  color: #fff;
  background-color: #00A9EC;
  border-radius: 0;
  top: -1px;
  right: 3rem;
  padding-left: 1.5rem;
}
.topcoat-switch__toggle:after {
  content: 'OFF';
  color: #fff;
  background-color: #d3d7d7;
  top: -1px;
  left: 3rem;
  padding-left: 1.5rem;
}

ul.ups-pagination.pagination>.active>a,
ul.ups-pagination.pagination>.active>span,
ul.ups-pagination.pagination>.active>a:hover,
ul.ups-pagination.pagination>.active>span:hover,
ul.ups-pagination.pagination>.active>a:focus,
ul.ups-pagination.pagination>.active>span:focus {
  background: #00A9EC none;
  color: #fff;
  box-shadow: none;
}

ul.ups-pagination.pagination a,
ul.ups-pagination.pagination span,
ul.ups-pagination.pagination a:hover,
ul.ups-pagination.pagination span:hover,
ul.ups-pagination.pagination a:focus,
ul.ups-pagination.pagination span:focus {
  background: #fff none;
  color: #333;
  box-shadow: none;
}

ul.ups-pagination.pagination>.disabled>span,
ul.ups-pagination.pagination>.disabled>span:hover,
ul.ups-pagination.pagination>.disabled>span:focus,
ul.ups-pagination.pagination>.disabled>a,
ul.ups-pagination.pagination>.disabled>a:hover,
ul.ups-pagination.pagination>.disabled>a:focus {
  color: #ccc;
}

.nav-tabs {
  float: right;
}

.compose {
  width: 35%;
  height: 50px;
}

.criteria {
  background-color: white;
  padding-top: 5px;
  padding-left: 5px;
  padding-right: 5px;

}

.criteria button {
  float: right;
}


>>>>>>> 6b80b2fe
/* Media queries */

@media only screen and (min-width: 1201px) {

  .app-dashboard .lo-info-pane {
    margin-bottom: -99999px;
    padding-bottom: 99999px;
  }
}

@media only screen and (max-width: 1200px) {

  .app-dashboard .lo-info-pane {

    padding: 0 35px;

    h3 {
      margin: 20px 10px 15px;
    }

    .details section {
      float: left;
      width: 33%;
      margin-bottom: 20px;
      padding: 0 10px;
    }
  }
}

@media only screen and (min-width: 992px) {

  #lo-content-row > aside {
    margin-bottom: -99999px;
    padding-bottom: 99999px;
  }

  .panel.lo-dashboard .panel-body .lo-measure-box {
    font-size: 0.5em;
  }

  .lo-info-pane {
    margin-bottom: -99999px;
    padding-bottom: 99999px;
  }
}

@media only screen and (min-width: 768px) {

  .navbar-pf {

    .navbar-utility {
      padding-right: 20px;

      a.lo-user {
        line-height: 22px;
      }
    }

    .navbar-primary {
      min-height: 40px;
    }
  }
}

@media only screen and (min-width: 768px) and (max-width: 991px) {

  .panel.lo-dashboard .panel-body .lo-measure-box {
    font-size: 0.45em;

    &.highlight {
      font-size: 0.9em;
    }
  }
}

@media only screen and (min-width: 641px) and (max-width: 767px) {

  .panel.lo-dashboard .panel-body .lo-measure-box {
    font-size: 0.4em;
    padding: 0 10px;

    &.highlight {
      font-size: 0.8em;
    }
  }
}

@media only screen and (min-width: 641px) {

  .lo-main-pane.app-dashboard .panel .panel-heading .btn-group {
    float: right;
  }
}

@media only screen and (max-width: 991px) {

  .lo-sidebar .navbar-vertical {

    margin-bottom: 0;

    ul {
      display: table;
      width: 100%;
      margin-bottom: 0;
    }

    li {
      display: table-cell;
      width: 25%;
      margin: 0;
      padding-bottom: 13px;
      padding-top: 8px;

      &.active {
        background-image: url("@{images}sidebar-active-horizontal.svg");
        background-position: center bottom;
      }
    }
  }

  .lo-info-pane {

    padding: 0 40px;

    h3 {
      margin-top: 20px;
      margin-bottom: 15px;
    }
  }

  .next-steps .lo-tutorials {
    clear: both;
  }
}

@media only screen and (max-width: 767px) {

  .navbar-pf .navbar-utility {
    border-bottom: none;
    min-height: 0;

    .dropdown {
      text-align: right;
    }
  }

  .navbar-pf .navbar-nav .active .navbar-persistent,
  .navbar-pf .navbar-nav .active .dropdown-menu,
  .navbar-pf .navbar-nav .open .dropdown-menu {
    background-color: @c_white !important;
    padding: 5px 0 4px;
  }

  .navbar-pf .navbar-nav .active .navbar-persistent > li > a,
  .navbar-pf .navbar-nav .active .dropdown-menu > li > a,
  .navbar-pf .navbar-nav .open .dropdown-menu > li > a {
    color: @c_gray;
    padding-right: 20px;
    border-width: 1px 0;
    border-style: solid;
    border-color: transparent;

    &:hover {
      background-color: @c_greenxlight;
      border-color: @c_greenlight;
      color: @c_gray;
    }
  }

  .navbar-pf .navbar-primary {
    border-color: #ddd;
    min-height: auto;

    > li.dropdown.context {
      border: none;
      margin: 0;

      a {
        font-size: 13px;
        font-weight: 600;
        padding-top: 12px;
        padding-bottom: 12px;
      }
    }
  }

  .lo-form-horizontal .form-group > div, form .form-group > div {
    padding-left: 0;
    padding-right: 0;
  }

  .bootstrap-select {
    width: 100%;
  }

  .form-inline-info {
    padding-left: 0;
    padding-right: 0;
  }

  .lo-form-horizontal .control-label > span,
  form .control-label > span {
    right: 10px;
  }

  .lo-form-horizontal .form-group.multiple > div + div,
  form .form-group.multiple > div + div {
    margin-left: 0;
    padding-left: 0;
  }
}

@media only screen and (max-width: 640px) {

  .nav-tabs > li:first-child {
    margin-left: 15px;
  }

  .lo-sidebar {

    .dropdown {
      margin-top: 8px;

      .dropdown-toggle {
        padding-top: 8px;
        padding-bottom: 10px;
      }
    }

    .navbar-vertical li {

      padding-bottom: 10px;

      a {
        font-size: 13px;

        .fa {
          font-size: 2.5em;
        }
      }
    }
  }

  .app-dashboard .lo-info-pane {
    padding: 0 20px;
  }

  .lo-main-pane .lo-content-area {
    padding: 0 15px 30px;
  }

  .panel.lo-dashboard .panel-heading .panel-title {
    display: block;
  }

  .lo-main-pane.app-dashboard .panel .panel-heading .btn-group {
    margin-top: 10px;
  }

  .panel.lo-dashboard .panel-body .lo-measure-box {
    width: 100%;
  }

  .app-dashboard .lo-info-pane .details section {
    width: 50%;
  }

  .lo-page-info p {
    display: block;
    margin-bottom: 10px;
  }

  .lo-main-pane .lo-content-area > h2.pull-left {
    float: none !important;

    + p.subtitle {
      margin-top: -10px;
      margin-bottom: 10px;
    }
  }

  .feedback-aligner .alert {
    min-width: 0;
    width: calc(~"100% - 30px");
  }

  .next-steps .columns {

    .col-xs-6 {
      width: 100%;
    }

    .panel-body .content-area {
      min-height: 0;
    }
  }

  .advanced-search {
    margin-bottom: 10px;

    + .pull-right {
      margin-bottom: 5px;
    }
  }

  .search-comp input {
    width: 150px;
  }

  .storage-collections .lo-page-info .pull-left {
    margin-bottom: 10px;
  }
}<|MERGE_RESOLUTION|>--- conflicted
+++ resolved
@@ -747,8 +747,6 @@
 }
 
 
-<<<<<<< HEAD
-=======
 /* Tip panel */
 
 .ups-tip-panel {
@@ -1134,7 +1132,6 @@
 }
 
 
->>>>>>> 6b80b2fe
 /* Media queries */
 
 @media only screen and (min-width: 1201px) {
