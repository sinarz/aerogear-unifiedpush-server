--- conflicted
+++ resolved
@@ -56,10 +56,6 @@
         templateUrl: 'views/compose.html',
         controller: 'ComposeController',
         crumb: {
-<<<<<<< HEAD
-          level: 2,
-          label: 'Send Push'
-=======
           parent: 'app-detail',
           label: 'Send Push'
         }
@@ -87,7 +83,6 @@
         crumb: {
           parent: 'activity',
           label: '$ variant.name ? variant.name : "Current variant"'
->>>>>>> 6b80b2fe
         }
       })
       .otherwise({
