--- conflicted
+++ resolved
@@ -567,22 +567,7 @@
         assertEquals("{" +
                 "\"ipAddress\":null," +
                 "\"clientIdentifier\":null," +
-<<<<<<< HEAD
                 "\"alert\":\"Howdy\"," +
-=======
-                "\"message\":{" +
-                    "\"alert\":\"Howdy\"," +
-                    "\"sound\":\"default\"," +
-                    "\"badge\":2," +
-                    "\"page\":\"cordova\"," +
-                    "\"action-category\":null," +
-                    "\"content-available\":false," +
-                    "\"user-data\":{" +
-                    "\"someKey\":\"someValue\"" +
-                    "}," +
-                    "\"simple-push\":\"version=123\"" +
-                "}," +
->>>>>>> 1f75040c
                 "\"criteria\":{" +
                     "\"categories\":null," +
                     "\"variants\":null," +
