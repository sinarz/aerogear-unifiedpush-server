--- conflicted
+++ resolved
@@ -51,7 +51,6 @@
     }
 
     @Override
-<<<<<<< HEAD
     public MobileVariantInstanceImpl findById(String primaryKey) {
         return dao.find(MobileVariantInstanceImpl.class, primaryKey);
     }
@@ -59,10 +58,11 @@
     @Override
     public void removeMobileVariantInstance(MobileVariantInstanceImpl instance) {
         dao.delete(instance);
-=======
-    public List<MobileVariantInstanceImpl> findMobileVariantInstancesForVariantByToken(String variantID, String deviceToken) {
+	}
+
+    @Override
+	public List<MobileVariantInstanceImpl> findMobileVariantInstancesForVariantByToken(String variantID, String deviceToken) {
         return dao.findMobileVariantInstancesForVariantByToken(variantID, deviceToken);
->>>>>>> 02565a1e
     }
 
     // =====================================================================
